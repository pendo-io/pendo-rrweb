import type { MutationBufferParam } from '../types';
import type {
  mutationCallBack,
  scrollCallback,
  SamplingStrategy,
} from '@rrweb/types';
import {
  initMutationObserver,
  initScrollObserver,
  initAdoptedStyleSheetObserver,
} from './observer';
import { patch, inDom } from '../utils';
import type { Mirror } from 'rrweb-snapshot';
<<<<<<< HEAD
import { isNativeShadowDom, nativeSetTimeout } from 'rrweb-snapshot';
=======
import { isNativeShadowDom } from 'rrweb-snapshot';
import dom from '@rrweb/utils';
>>>>>>> 5fbb904e

type BypassOptions = Omit<
  MutationBufferParam,
  'doc' | 'mutationCb' | 'mirror' | 'shadowDomManager'
> & {
  sampling: SamplingStrategy;
};

export class ShadowDomManager {
  private shadowDoms = new WeakSet<ShadowRoot>();
  private mutationCb: mutationCallBack;
  private scrollCb: scrollCallback;
  private bypassOptions: BypassOptions;
  private mirror: Mirror;
  private restoreHandlers: (() => void)[] = [];

  constructor(options: {
    mutationCb: mutationCallBack;
    scrollCb: scrollCallback;
    bypassOptions: BypassOptions;
    mirror: Mirror;
  }) {
    this.mutationCb = options.mutationCb;
    this.scrollCb = options.scrollCb;
    this.bypassOptions = options.bypassOptions;
    this.mirror = options.mirror;

    this.init();
  }

  public init() {
    this.reset();
    // Patch 'attachShadow' to observe newly added shadow doms.
    this.patchAttachShadow(Element, document);
  }

  public addShadowRoot(shadowRoot: ShadowRoot, doc: Document) {
    if (!isNativeShadowDom(shadowRoot)) return;
    if (this.shadowDoms.has(shadowRoot)) return;
    this.shadowDoms.add(shadowRoot);
    const observer = initMutationObserver(
      {
        ...this.bypassOptions,
        doc,
        mutationCb: this.mutationCb,
        mirror: this.mirror,
        shadowDomManager: this,
      },
      shadowRoot,
    );
    this.restoreHandlers.push(() => observer.disconnect());
    this.restoreHandlers.push(
      initScrollObserver({
        ...this.bypassOptions,
        scrollCb: this.scrollCb,
        // https://gist.github.com/praveenpuglia/0832da687ed5a5d7a0907046c9ef1813
        // scroll is not allowed to pass the boundary, so we need to listen the shadow document
        doc: shadowRoot as unknown as Document,
        mirror: this.mirror,
      }),
    );
    // Defer this to avoid adoptedStyleSheet events being created before the full snapshot is created or attachShadow action is recorded.
    nativeSetTimeout(() => {
      if (
        shadowRoot.adoptedStyleSheets &&
        shadowRoot.adoptedStyleSheets.length > 0
      )
        this.bypassOptions.stylesheetManager.adoptStyleSheets(
          shadowRoot.adoptedStyleSheets,
          this.mirror.getId(dom.host(shadowRoot)),
        );
      this.restoreHandlers.push(
        initAdoptedStyleSheetObserver(
          {
            mirror: this.mirror,
            stylesheetManager: this.bypassOptions.stylesheetManager,
          },
          shadowRoot,
        ),
      );
    }, 0);
  }

  /**
   * Monkey patch 'attachShadow' of an IFrameElement to observe newly added shadow doms.
   */
  public observeAttachShadow(iframeElement: HTMLIFrameElement) {
    if (!iframeElement.contentWindow || !iframeElement.contentDocument) return;

    this.patchAttachShadow(
      (
        iframeElement.contentWindow as Window & {
          Element: { prototype: Element };
        }
      ).Element,
      iframeElement.contentDocument,
    );
  }

  /**
   * Patch 'attachShadow' to observe newly added shadow doms.
   */
  private patchAttachShadow(
    element: {
      prototype: Element;
    },
    doc: Document,
  ) {
    // eslint-disable-next-line @typescript-eslint/no-this-alias
    const manager = this;
    this.restoreHandlers.push(
      patch(
        element.prototype,
        'attachShadow',
        function (original: (init: ShadowRootInit) => ShadowRoot) {
          return function (this: Element, option: ShadowRootInit) {
            const sRoot = original.call(this, option);
            // For the shadow dom elements in the document, monitor their dom mutations.
            // For shadow dom elements that aren't in the document yet,
            // we start monitoring them once their shadow dom host is appended to the document.
            const shadowRootEl = dom.shadowRoot(this);
            if (shadowRootEl && inDom(this))
              manager.addShadowRoot(shadowRootEl, doc);
            return sRoot;
          };
        },
      ),
    );
  }

  public reset() {
    this.restoreHandlers.forEach((handler) => {
      try {
        handler();
      } catch (e) {
        //
      }
    });
    this.restoreHandlers = [];
    this.shadowDoms = new WeakSet();
  }
}<|MERGE_RESOLUTION|>--- conflicted
+++ resolved
@@ -11,12 +11,8 @@
 } from './observer';
 import { patch, inDom } from '../utils';
 import type { Mirror } from 'rrweb-snapshot';
-<<<<<<< HEAD
 import { isNativeShadowDom, nativeSetTimeout } from 'rrweb-snapshot';
-=======
-import { isNativeShadowDom } from 'rrweb-snapshot';
 import dom from '@rrweb/utils';
->>>>>>> 5fbb904e
 
 type BypassOptions = Omit<
   MutationBufferParam,
