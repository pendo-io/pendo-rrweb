--- conflicted
+++ resolved
@@ -176,7 +176,6 @@
   private attributes: attributeCursor[] = [];
   private attributeMap = new WeakMap<Node, attributeCursor>();
   private removes: removedNodeMutation[] = [];
-  private removesMap = new Map<number, number>();
   private mapRemoves: Node[] = [];
 
   private movedMap: Record<string, true> = {};
@@ -400,11 +399,7 @@
 
     for (const n of this.movedSet) {
       if (
-<<<<<<< HEAD
-        isParentRemoved(this.removesMap, n, this.mirror) &&
-=======
         isParentRemoved(this.removesSubTreeCache, n, this.mirror) &&
->>>>>>> 53b83bb0
         !this.movedSet.has(dom.parentNode(n)!)
       ) {
         continue;
@@ -415,11 +410,7 @@
     for (const n of this.addedSet) {
       if (
         !isAncestorInSet(this.droppedSet, n) &&
-<<<<<<< HEAD
-        !isParentRemoved(this.removesMap, n, this.mirror)
-=======
         !isParentRemoved(this.removesSubTreeCache, n, this.mirror)
->>>>>>> 53b83bb0
       ) {
         pushAdd(n);
       } else if (isAncestorInSet(this.movedSet, n)) {
@@ -556,7 +547,6 @@
     this.attributes = [];
     this.attributeMap = new WeakMap<Node, attributeCursor>();
     this.removes = [];
-    this.removesMap = new Map<number, number>();
     this.addedSet = new Set<Node>();
     this.movedSet = new Set<Node>();
     this.droppedSet = new Set<Node>();
@@ -795,11 +785,7 @@
                   ? true
                   : undefined,
             });
-<<<<<<< HEAD
-            this.removesMap.set(nodeId, this.removes.length - 1);
-=======
             processRemoves(n, this.removesSubTreeCache);
->>>>>>> 53b83bb0
           }
           this.mapRemoves.push(n);
         });
@@ -863,19 +849,6 @@
   dom.childNodes(n).forEach((childN) => deepDelete(addsSet, childN));
 }
 
-<<<<<<< HEAD
-function isParentRemoved(
-  removesMap: Map<number, number>,
-  n: Node,
-  mirror: Mirror,
-): boolean {
-  if (removesMap.size === 0) return false;
-  return _isParentRemoved(removesMap, n, mirror);
-}
-
-function _isParentRemoved(
-  removesMap: Map<number, number>,
-=======
 function processRemoves(n: Node, cache: Set<Node>) {
   const queue = [n];
 
@@ -897,25 +870,12 @@
 
 function _isParentRemoved(
   removes: Set<Node>,
->>>>>>> 53b83bb0
   n: Node,
   _mirror: Mirror,
 ): boolean {
-<<<<<<< HEAD
-  let node: ParentNode | null = n.parentNode;
-  while (node) {
-    const parentId = mirror.getId(node);
-    if (removesMap.has(parentId)) {
-      return true;
-    }
-    node = node.parentNode;
-  }
-  return false;
-=======
   const node: ParentNode | null = dom.parentNode(n);
   if (!node) return false;
   return removes.has(node);
->>>>>>> 53b83bb0
 }
 
 function isAncestorInSet(set: Set<Node>, n: Node): boolean {
