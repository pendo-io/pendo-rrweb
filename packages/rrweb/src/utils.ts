--- conflicted
+++ resolved
@@ -10,19 +10,8 @@
   textMutation,
   IMirror,
 } from '@rrweb/types';
-<<<<<<< HEAD
-import type { IMirror, Mirror, SlimDOMOptions } from 'rrweb-snapshot';
-import {
-  isShadowRoot,
-  IGNORED_NODE,
-  classMatchesRegex,
-  getNative,
-  nativeSetTimeout,
-} from 'rrweb-snapshot';
-=======
 import type { Mirror, SlimDOMOptions } from 'rrweb-snapshot';
-import { isShadowRoot, IGNORED_NODE, classMatchesRegex } from 'rrweb-snapshot';
->>>>>>> 83c66c41
+import { isShadowRoot, IGNORED_NODE, classMatchesRegex, getNative, nativeSetTimeout } from 'rrweb-snapshot';
 import { RRNode, RRIFrameElement, BaseRRNode } from 'rrdom';
 import dom from '@rrweb/utils';
 
