--- conflicted
+++ resolved
@@ -1,11 +1,6 @@
 {
-<<<<<<< HEAD
   "name": "@pendo/rrweb",
-  "version": "2.0.0-alpha.14",
-=======
-  "name": "rrweb",
-  "version": "2.0.0-alpha.17",
->>>>>>> 5fbb904e
+  "version": "2.0.0-alpha.17.dkindel",
   "description": "record and replay the web",
   "scripts": {
     "prepare": "npm run prepack",
