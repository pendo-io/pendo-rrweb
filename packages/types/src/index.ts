<<<<<<< HEAD
import type {
  serializedNodeWithId,
  Mirror,
  INode,
  DataURLOptions,
  IWindow,
} from 'rrweb-snapshot';

=======
>>>>>>> 83c66c41
export enum EventType {
  DomContentLoaded,
  Load,
  FullSnapshot,
  IncrementalSnapshot,
  Meta,
  Custom,
  Plugin,
}

export type domContentLoadedEvent = {
  type: EventType.DomContentLoaded;
  data: unknown;
};

export type loadedEvent = {
  type: EventType.Load;
  data: unknown;
};

export type fullSnapshotEvent = {
  type: EventType.FullSnapshot;
  data: {
    node: serializedNodeWithId;
    initialOffset: {
      top: number;
      left: number;
    };
  };
};

export type incrementalSnapshotEvent = {
  type: EventType.IncrementalSnapshot;
  data: incrementalData;
};

export type metaEvent = {
  type: EventType.Meta;
  data: {
    href: string;
    width: number;
    height: number;
  };
};

export type customEvent<T = unknown> = {
  type: EventType.Custom;
  data: {
    tag: string;
    payload: T;
  };
};

export type pluginEvent<T = unknown> = {
  type: EventType.Plugin;
  data: {
    plugin: string;
    payload: T;
  };
};

export enum IncrementalSource {
  Mutation,
  MouseMove,
  MouseInteraction,
  Scroll,
  ViewportResize,
  Input,
  TouchMove,
  MediaInteraction,
  StyleSheetRule,
  CanvasMutation,
  Font,
  Log,
  Drag,
  StyleDeclaration,
  Selection,
  AdoptedStyleSheet,
  CustomElement,
}

export type mutationData = {
  source: IncrementalSource.Mutation;
} & mutationCallbackParam;

export type mousemoveData = {
  source:
    | IncrementalSource.MouseMove
    | IncrementalSource.TouchMove
    | IncrementalSource.Drag;
  positions: mousePosition[];
};

export type mouseInteractionData = {
  source: IncrementalSource.MouseInteraction;
} & mouseInteractionParam;

export type scrollData = {
  source: IncrementalSource.Scroll;
} & scrollPosition;

export type viewportResizeData = {
  source: IncrementalSource.ViewportResize;
} & viewportResizeDimension;

export type inputData = {
  source: IncrementalSource.Input;
  id: number;
} & inputValue;

export type mediaInteractionData = {
  source: IncrementalSource.MediaInteraction;
} & mediaInteractionParam;

export type styleSheetRuleData = {
  source: IncrementalSource.StyleSheetRule;
} & styleSheetRuleParam;

export type styleDeclarationData = {
  source: IncrementalSource.StyleDeclaration;
} & styleDeclarationParam;

export type canvasMutationData = {
  source: IncrementalSource.CanvasMutation;
} & canvasMutationParam;

export type fontData = {
  source: IncrementalSource.Font;
} & fontParam;

export type selectionData = {
  source: IncrementalSource.Selection;
} & selectionParam;

export type adoptedStyleSheetData = {
  source: IncrementalSource.AdoptedStyleSheet;
} & adoptedStyleSheetParam;

export type customElementData = {
  source: IncrementalSource.CustomElement;
} & customElementParam;

export type incrementalData =
  | mutationData
  | mousemoveData
  | mouseInteractionData
  | scrollData
  | viewportResizeData
  | inputData
  | mediaInteractionData
  | styleSheetRuleData
  | canvasMutationData
  | fontData
  | selectionData
  | styleDeclarationData
  | adoptedStyleSheetData
  | customElementData;

export type eventWithoutTime =
  | domContentLoadedEvent
  | loadedEvent
  | fullSnapshotEvent
  | incrementalSnapshotEvent
  | metaEvent
  | customEvent
  | pluginEvent;

/**
 * @deprecated intended for internal use
 * a synonym for eventWithoutTime
 */
export type event = eventWithoutTime;

export type eventWithTime = eventWithoutTime & {
  timestamp: number;
  delay?: number;
};

export type canvasEventWithTime = eventWithTime & {
  type: EventType.IncrementalSnapshot;
  data: canvasMutationData;
};

export type blockClass = string | RegExp;

export type maskTextClass = string | RegExp;

export type SamplingStrategy = Partial<{
  /**
   * false means not to record mouse/touch move events
   * number is the throttle threshold of recording mouse/touch move
   */
  mousemove: boolean | number;
  /**
   * number is the throttle threshold of mouse/touch move callback
   */
  mousemoveCallback: number;
  /**
   * false means not to record mouse interaction events
   * can also specify record some kinds of mouse interactions
   */
  mouseInteraction: boolean | Record<string, boolean | undefined>;
  /**
   * number is the throttle threshold of recording scroll
   */
  scroll: number;
  /**
   * number is the throttle threshold of recording media interactions
   */
  media: number;
  /**
   * 'all' will record all the input events
   * 'last' will only record the last input value while input a sequence of chars
   */
  input: 'all' | 'last';
  /**
   * 'all' will record every single canvas call
   * number between 1 and 60, will record an image snapshots in a web-worker a (maximum) number of times per second.
   *                          Number only supported where [`OffscreenCanvas`](http://mdn.io/offscreencanvas) is supported.
   */
  canvas: 'all' | number;
}>;

export interface ICrossOriginIframeMirror {
  getId(
    iframe: HTMLIFrameElement,
    remoteId: number,
    parentToRemoteMap?: Map<number, number>,
    remoteToParentMap?: Map<number, number>,
  ): number;
  getIds(iframe: HTMLIFrameElement, remoteId: number[]): number[];
  getRemoteId(
    iframe: HTMLIFrameElement,
    parentId: number,
    map?: Map<number, number>,
  ): number;
  getRemoteIds(iframe: HTMLIFrameElement, parentId: number[]): number[];
  reset(iframe?: HTMLIFrameElement): void;
}

export type RecordPlugin<TOptions = unknown> = {
  name: string;
  observer?: (
    cb: (...args: Array<unknown>) => void,
    win: IWindow,
    options: TOptions,
  ) => listenerHandler;
  eventProcessor?: <TExtend>(event: eventWithTime) => eventWithTime & TExtend;
  getMirror?: (mirrors: {
    nodeMirror: IMirror<Node>;
    crossOriginIframeMirror: ICrossOriginIframeMirror;
    crossOriginIframeStyleMirror: ICrossOriginIframeMirror;
  }) => void;
  options: TOptions;
};

export type hooksParam = {
  mutation?: mutationCallBack;
  mousemove?: mousemoveCallBack;
  mouseInteraction?: mouseInteractionCallBack;
  scroll?: scrollCallback;
  viewportResize?: viewportResizeCallback;
  input?: inputCallback;
  mediaInteaction?: mediaInteractionCallback;
  styleSheetRule?: styleSheetRuleCallback;
  styleDeclaration?: styleDeclarationCallback;
  canvasMutation?: canvasMutationCallback;
  font?: fontCallback;
  selection?: selectionCallback;
  customElement?: customElementCallback;
};

// https://dom.spec.whatwg.org/#interface-mutationrecord
export type mutationRecord = Readonly<{
  type: string;
  target: Node;
  oldValue: string | null;
  addedNodes: NodeList;
  removedNodes: NodeList;
  attributeName: string | null;
}>;

export type textCursor = {
  node: Node;
  value: string | null;
};
export type textMutation = {
  id: number;
  value: string | null;
};

export type styleOMValue = {
  [key: string]: styleValueWithPriority | string | false;
};

export type styleValueWithPriority = [string, string];

export type attributeCursor = {
  node: Node;
  attributes: {
    [key: string]: string | styleOMValue | null;
  };
  styleDiff: styleOMValue;
  _unchangedStyles: styleOMValue;
};
export type attributeMutation = {
  id: number;
  attributes: {
    [key: string]: string | styleOMValue | null;
  };
};

export type removedNodeMutation = {
  parentId: number;
  id: number;
  isShadow?: boolean;
};

export type addedNodeMutation = {
  parentId: number;
  // Newly recorded mutations will not have previousId any more, just for compatibility
  previousId?: number | null;
  nextId: number | null;
  node: serializedNodeWithId;
};

export type mutationCallbackParam = {
  texts: textMutation[];
  attributes: attributeMutation[];
  removes: removedNodeMutation[];
  adds: addedNodeMutation[];
  isAttachIframe?: true;
};

export type mutationCallBack = (m: mutationCallbackParam) => void;

export type mousemoveCallBack = (
  p: mousePosition[],
  source:
    | IncrementalSource.MouseMove
    | IncrementalSource.TouchMove
    | IncrementalSource.Drag,
) => void;

export type mousePosition = {
  x: number;
  y: number;
  id: number;
  timeOffset: number;
};

export type mouseMovePos = {
  x: number;
  y: number;
  id: number;
  debugData: incrementalData;
};

export enum MouseInteractions {
  MouseUp,
  MouseDown,
  Click,
  ContextMenu,
  DblClick,
  Focus,
  Blur,
  TouchStart,
  TouchMove_Departed, // we will start a separate observer for touch move event
  TouchEnd,
  TouchCancel,
}

export enum PointerTypes {
  Mouse,
  Pen,
  Touch,
}

export enum CanvasContext {
  '2D',
  WebGL,
  WebGL2,
}

export type SerializedCanvasArg =
  | {
      rr_type: 'ArrayBuffer';
      base64: string; // base64
    }
  | {
      rr_type: 'Blob';
      data: Array<CanvasArg>;
      type?: string;
    }
  | {
      rr_type: string;
      src: string; // url of image
    }
  | {
      rr_type: string;
      args: Array<CanvasArg>;
    }
  | {
      rr_type: string;
      index: number;
    };

export type CanvasArg =
  | SerializedCanvasArg
  | string
  | number
  | boolean
  | null
  | CanvasArg[];

type mouseInteractionParam = {
  type: MouseInteractions;
  id: number;
  x?: number;
  y?: number;
  pointerType?: PointerTypes;
};

export type mouseInteractionCallBack = (d: mouseInteractionParam) => void;

export type scrollPosition = {
  id: number;
  x: number;
  y: number;
};

export type scrollCallback = (p: scrollPosition) => void;

export type styleSheetAddRule = {
  rule: string;
  index?: number | number[];
};

export type styleSheetDeleteRule = {
  index: number | number[];
};

export type styleSheetRuleParam = {
  id?: number;
  styleId?: number;
  removes?: styleSheetDeleteRule[];
  adds?: styleSheetAddRule[];
  replace?: string;
  replaceSync?: string;
};

export type styleSheetRuleCallback = (s: styleSheetRuleParam) => void;

export type adoptedStyleSheetParam = {
  // id indicates the node id of document or shadow DOMs' host element.
  id: number;
  // New CSSStyleSheets which have never appeared before.
  styles?: {
    styleId: number;
    rules: styleSheetAddRule[];
  }[];
  // StyleSheet ids to be adopted.
  styleIds: number[];
};

export type adoptedStyleSheetCallback = (a: adoptedStyleSheetParam) => void;

export type styleDeclarationParam = {
  id?: number;
  styleId?: number;
  index: number[];
  set?: {
    property: string;
    value: string | null;
    priority: string | undefined;
  };
  remove?: {
    property: string;
  };
};

export type styleDeclarationCallback = (s: styleDeclarationParam) => void;

export type canvasMutationCommand = {
  property: string;
  args: Array<unknown>;
  setter?: true;
};

export type canvasMutationParam =
  | {
      id: number;
      type: CanvasContext;
      commands: canvasMutationCommand[];
    }
  | ({
      id: number;
      type: CanvasContext;
    } & canvasMutationCommand);

export type canvasMutationWithType = {
  type: CanvasContext;
} & canvasMutationCommand;

export type canvasMutationCallback = (p: canvasMutationParam) => void;

export type canvasManagerMutationCallback = (
  target: HTMLCanvasElement,
  p: canvasMutationWithType,
) => void;

export type ImageBitmapDataURLWorkerParams = {
  id: number;
  bitmap: ImageBitmap;
  width: number;
  height: number;
  dataURLOptions: DataURLOptions;
};

export type ImageBitmapDataURLWorkerResponse =
  | {
      id: number;
    }
  | {
      id: number;
      type: string;
      base64: string;
      width: number;
      height: number;
    };

export type fontParam = {
  family: string;
  fontSource: string;
  buffer: boolean;
  descriptors?: FontFaceDescriptors;
};

export type fontCallback = (p: fontParam) => void;

export type viewportResizeDimension = {
  width: number;
  height: number;
};

export type viewportResizeCallback = (d: viewportResizeDimension) => void;

export type inputValue = {
  text: string;
  isChecked: boolean;

  // `userTriggered` indicates if this event was triggered directly by user (userTriggered: true)
  // or was triggered indirectly (userTriggered: false)
  // Example of `userTriggered` in action:
  // User clicks on radio element (userTriggered: true) which triggers the other radio element to change (userTriggered: false)
  userTriggered?: boolean;
};

export type inputCallback = (v: inputValue & { id: number }) => void;

export enum MediaInteractions {
  Play,
  Pause,
  Seeked,
  VolumeChange,
  RateChange,
}

export type mediaInteractionParam = {
  type: MediaInteractions;
  id: number;
  currentTime?: number;
  volume?: number;
  muted?: boolean;
  loop?: boolean;
  playbackRate?: number;
};

export type mediaInteractionCallback = (p: mediaInteractionParam) => void;

export type DocumentDimension = {
  x: number;
  y: number;
  // scale value relative to its parent iframe
  relativeScale: number;
  // scale value relative to the root iframe
  absoluteScale: number;
};

export type SelectionRange = {
  start: number;
  startOffset: number;
  end: number;
  endOffset: number;
};

export type selectionParam = {
  ranges: Array<SelectionRange>;
};

export type selectionCallback = (p: selectionParam) => void;

export type customElementParam = {
  define?: {
    name: string;
  };
};

export type customElementCallback = (c: customElementParam) => void;

/**
 *  @deprecated
 */
interface INode extends Node {
  __sn: serializedNodeWithId;
}

export type DeprecatedMirror = {
  map: {
    [key: number]: INode;
  };
  getId: (n: Node) => number;
  getNode: (id: number) => INode | null;
  removeNodeFromMap: (n: Node) => void;
  has: (id: number) => boolean;
  reset: () => void;
};

export type throttleOptions = {
  leading?: boolean;
  trailing?: boolean;
};

export type listenerHandler = () => void;
export type hookResetter = () => void;

export type playerMetaData = {
  startTime: number;
  endTime: number;
  totalTime: number;
};

export type actionWithDelay = {
  doAction: () => void;
  delay: number;
};

export type Handler = (event?: unknown) => void;

export type Emitter = {
  on(type: string, handler: Handler): void;
  emit(type: string, event?: unknown): void;
  off(type: string, handler: Handler): void;
};

export type Arguments<T> = T extends (...payload: infer U) => unknown
  ? U
  : unknown;

export enum ReplayerEvents {
  Start = 'start',
  Pause = 'pause',
  /**
   * @deprecated use Play instead
   */
  Resume = 'resume',
  Resize = 'resize',
  Finish = 'finish',
  FullsnapshotRebuilded = 'fullsnapshot-rebuilded',
  LoadStylesheetStart = 'load-stylesheet-start',
  LoadStylesheetEnd = 'load-stylesheet-end',
  SkipStart = 'skip-start',
  SkipEnd = 'skip-end',
  MouseInteraction = 'mouse-interaction',
  EventCast = 'event-cast',
  CustomEvent = 'custom-event',
  Flush = 'flush',
  StateChange = 'state-change',
  PlayBack = 'play-back',
  Destroy = 'destroy',
}

export type KeepIframeSrcFn = (src: string) => boolean;

declare global {
  interface Window {
    FontFace: typeof FontFace;
  }
}

export type Optional<T, K extends keyof T> = Pick<Partial<T>, K> & Omit<T, K>;

export type GetTypedKeys<Obj extends object, ValueType> = TakeTypeHelper<
  Obj,
  ValueType
>[keyof TakeTypeHelper<Obj, ValueType>];
export type TakeTypeHelper<Obj extends object, ValueType> = {
  [K in keyof Obj]: Obj[K] extends ValueType ? K : never;
};

export type TakeTypedKeyValues<Obj extends object, Type> = Pick<
  Obj,
  TakeTypeHelper<Obj, Type>[keyof TakeTypeHelper<Obj, Type>]
>;

<<<<<<< HEAD
export type { IWindow };
=======
export enum NodeType {
  Document,
  DocumentType,
  Element,
  Text,
  CDATA,
  Comment,
}

export type documentNode = {
  type: NodeType.Document;
  childNodes: serializedNodeWithId[];
  compatMode?: string;
};

export type documentTypeNode = {
  type: NodeType.DocumentType;
  name: string;
  publicId: string;
  systemId: string;
};

type cssTextKeyAttr = {
  _cssText?: string;
};

export type attributes = cssTextKeyAttr & {
  [key: string]:
    | string
    | number // properties e.g. rr_scrollLeft or rr_mediaCurrentTime
    | true // e.g. checked  on <input type="radio">
    | null; // an indication that an attribute was removed (during a mutation)
};

export type legacyAttributes = {
  /**
   * @deprecated old bug in rrweb was causing these to always be set
   * @see https://github.com/rrweb-io/rrweb/pull/651
   */
  selected: false;
};

export type mediaAttributes = {
  rr_mediaState: 'played' | 'paused';
  rr_mediaCurrentTime: number;
  /**
   * for backwards compatibility this is optional but should always be set
   */
  rr_mediaPlaybackRate?: number;
  /**
   * for backwards compatibility this is optional but should always be set
   */
  rr_mediaMuted?: boolean;
  /**
   * for backwards compatibility this is optional but should always be set
   */
  rr_mediaLoop?: boolean;
  /**
   * for backwards compatibility this is optional but should always be set
   */
  rr_mediaVolume?: number;
};

export type elementNode = {
  type: NodeType.Element;
  tagName: string;
  attributes: attributes;
  childNodes: serializedNodeWithId[];
  isSVG?: true;
  needBlock?: boolean;
  // This is a custom element or not.
  isCustom?: true;
};

export type textNode = {
  type: NodeType.Text;
  textContent: string;
  /**
   * @deprecated styles are now always snapshotted against parent <style> element
   * style mutations can still happen via an added textNode, but they don't need this attribute for correct replay
   */
  isStyle?: true;
};

export type cdataNode = {
  type: NodeType.CDATA;
  textContent: '';
};

export type commentNode = {
  type: NodeType.Comment;
  textContent: string;
};

export type serializedNode = (
  | documentNode
  | documentTypeNode
  | elementNode
  | textNode
  | cdataNode
  | commentNode
) & {
  rootId?: number;
  isShadowHost?: boolean;
  isShadow?: boolean;
};

export type serializedNodeWithId = serializedNode & { id: number };

export type serializedElementNodeWithId = Extract<
  serializedNodeWithId,
  Record<'type', NodeType.Element>
>;

export interface IMirror<TNode> {
  getId(n: TNode | undefined | null): number;

  getNode(id: number): TNode | null;

  getIds(): number[];

  getMeta(n: TNode): serializedNodeWithId | null;

  removeNodeFromMap(n: TNode): void;

  has(id: number): boolean;

  hasNode(node: TNode): boolean;

  add(n: TNode, meta: serializedNodeWithId): void;

  replace(id: number, n: TNode): void;

  reset(): void;
}

export type DataURLOptions = Partial<{
  type: string;
  quality: number;
}>;

>>>>>>> 83c66c41
// Types for @rrweb/packer
export type PackFn = (event: eventWithTime) => string;
export type UnpackFn = (raw: string) => eventWithTime;<|MERGE_RESOLUTION|>--- conflicted
+++ resolved
@@ -1,14 +1,3 @@
-<<<<<<< HEAD
-import type {
-  serializedNodeWithId,
-  Mirror,
-  INode,
-  DataURLOptions,
-  IWindow,
-} from 'rrweb-snapshot';
-
-=======
->>>>>>> 83c66c41
 export enum EventType {
   DomContentLoaded,
   Load,
@@ -699,6 +688,8 @@
   }
 }
 
+export type IWindow = Window & typeof globalThis;
+
 export type Optional<T, K extends keyof T> = Pick<Partial<T>, K> & Omit<T, K>;
 
 export type GetTypedKeys<Obj extends object, ValueType> = TakeTypeHelper<
@@ -714,9 +705,6 @@
   TakeTypeHelper<Obj, Type>[keyof TakeTypeHelper<Obj, Type>]
 >;
 
-<<<<<<< HEAD
-export type { IWindow };
-=======
 export enum NodeType {
   Document,
   DocumentType,
@@ -858,7 +846,6 @@
   quality: number;
 }>;
 
->>>>>>> 83c66c41
 // Types for @rrweb/packer
 export type PackFn = (event: eventWithTime) => string;
 export type UnpackFn = (raw: string) => eventWithTime;