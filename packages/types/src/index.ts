--- conflicted
+++ resolved
@@ -392,26 +392,26 @@
 
 export type SerializedCanvasArg =
   | {
-      rr_type: 'ArrayBuffer';
-      base64: string; // base64
-    }
+  rr_type: 'ArrayBuffer';
+  base64: string; // base64
+}
   | {
-      rr_type: 'Blob';
-      data: Array<CanvasArg>;
-      type?: string;
-    }
+  rr_type: 'Blob';
+  data: Array<CanvasArg>;
+  type?: string;
+}
   | {
-      rr_type: string;
-      src: string; // url of image
-    }
+  rr_type: string;
+  src: string; // url of image
+}
   | {
-      rr_type: string;
-      args: Array<CanvasArg>;
-    }
+  rr_type: string;
+  args: Array<CanvasArg>;
+}
   | {
-      rr_type: string;
-      index: number;
-    };
+  rr_type: string;
+  index: number;
+};
 
 export type CanvasArg =
   | SerializedCanvasArg
@@ -497,14 +497,14 @@
 
 export type canvasMutationParam =
   | {
-      id: number;
-      type: CanvasContext;
-      commands: canvasMutationCommand[];
-    }
+  id: number;
+  type: CanvasContext;
+  commands: canvasMutationCommand[];
+}
   | ({
-      id: number;
-      type: CanvasContext;
-    } & canvasMutationCommand);
+  id: number;
+  type: CanvasContext;
+} & canvasMutationCommand);
 
 export type canvasMutationWithType = {
   type: CanvasContext;
@@ -527,15 +527,15 @@
 
 export type ImageBitmapDataURLWorkerResponse =
   | {
-      id: number;
-    }
+  id: number;
+}
   | {
-      id: number;
-      type: string;
-      base64: string;
-      width: number;
-      height: number;
-    };
+  id: number;
+  type: string;
+  base64: string;
+  width: number;
+  height: number;
+};
 
 export type fontParam = {
   family: string;
@@ -704,10 +704,7 @@
   TakeTypeHelper<Obj, Type>[keyof TakeTypeHelper<Obj, Type>]
 >;
 
-<<<<<<< HEAD
-export { IWindow };
-=======
+export type { IWindow };
 // Types for @rrweb/packer
 export type PackFn = (event: eventWithTime) => string;
-export type UnpackFn = (raw: string) => eventWithTime;
->>>>>>> 5fbb904e
+export type UnpackFn = (raw: string) => eventWithTime;