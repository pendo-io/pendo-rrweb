import type {
  idNodeMap,
  MaskInputFn,
  MaskInputOptions,
  nodeMetaMap,
} from './types';

import { NodeType } from '@rrweb/types';
import type {
  IMirror,
  serializedNodeWithId,
  serializedNode,
  documentNode,
  documentTypeNode,
  textNode,
  elementNode,
<<<<<<< HEAD
  IWindow,
} from './types';
=======
} from '@rrweb/types';
>>>>>>> 83c66c41
import dom from '@rrweb/utils';

export function isElement(n: Node): n is Element {
  return n.nodeType === n.ELEMENT_NODE;
}

export function isShadowRoot(n: Node): n is ShadowRoot {
  const hostEl: Element | null =
    // anchor and textarea elements also have a `host` property
    // but only shadow roots have a `mode` property
    (n && 'host' in n && 'mode' in n && dom.host(n as ShadowRoot)) || null;
  return Boolean(
    hostEl && 'shadowRoot' in hostEl && dom.shadowRoot(hostEl) === n,
  );
}

/**
 * To fix the issue https://github.com/rrweb-io/rrweb/issues/933.
 * Some websites use polyfilled shadow dom and this function is used to detect this situation.
 */
export function isNativeShadowDom(shadowRoot: ShadowRoot): boolean {
  return Object.prototype.toString.call(shadowRoot) === '[object ShadowRoot]';
}

type WindowWithAngularZone = IWindow & {
  Zone?: {
    __symbol__?: (key: keyof IWindow) => string;
  };
  [key: string]: any;
};

export function getNative<T>(
  symbolName: keyof IWindow,
  windowObj: IWindow = window,
): T {
  const windowWithZone = windowObj as WindowWithAngularZone;
  const angularZoneSymbol = windowWithZone?.Zone?.__symbol__?.(symbolName);
  if (angularZoneSymbol) {
    const zonelessImpl = windowWithZone[angularZoneSymbol] as T;
    if (zonelessImpl) {
      return zonelessImpl;
    }
  }

  return windowWithZone[symbolName] as T;
}

export const nativeSetTimeout =
  typeof window !== 'undefined'
    ? getNative<typeof window.setTimeout>('setTimeout').bind(window)
    : global.setTimeout;

/**
 * Browsers sometimes destructively modify the css rules they receive.
 * This function tries to rectify the modifications the browser made to make it more cross platform compatible.
 * @param cssText - output of `CSSStyleRule.cssText`
 * @returns `cssText` with browser inconsistencies fixed.
 */
function fixBrowserCompatibilityIssuesInCSS(cssText: string): string {
  /**
   * Chrome outputs `-webkit-background-clip` as `background-clip` in `CSSStyleRule.cssText`.
   * But then Chrome ignores `background-clip` as css input.
   * Re-introduce `-webkit-background-clip` to fix this issue.
   */
  if (
    cssText.includes(' background-clip: text;') &&
    !cssText.includes(' -webkit-background-clip: text;')
  ) {
    cssText = cssText.replace(
      /\sbackground-clip:\s*text;/g,
      ' -webkit-background-clip: text; background-clip: text;',
    );
  }
  return cssText;
}

// Remove this declaration once typescript has added `CSSImportRule.supportsText` to the lib.
declare interface CSSImportRule extends CSSRule {
  readonly href: string;
  readonly layerName: string | null;
  readonly media: MediaList;
  readonly styleSheet: CSSStyleSheet;
  /**
   * experimental API, currently only supported in firefox
   * https://developer.mozilla.org/en-US/docs/Web/API/CSSImportRule/supportsText
   */
  readonly supportsText?: string | null;
}

/**
 * Browsers sometimes incorrectly escape `@import` on `.cssText` statements.
 * This function tries to correct the escaping.
 * more info: https://bugs.chromium.org/p/chromium/issues/detail?id=1472259
 * @param cssImportRule
 * @returns `cssText` with browser inconsistencies fixed, or null if not applicable.
 */
export function escapeImportStatement(rule: CSSImportRule): string {
  const { cssText } = rule;
  if (cssText.split('"').length < 3) return cssText;

  const statement = ['@import', `url(${JSON.stringify(rule.href)})`];
  if (rule.layerName === '') {
    statement.push(`layer`);
  } else if (rule.layerName) {
    statement.push(`layer(${rule.layerName})`);
  }
  if (rule.supportsText) {
    statement.push(`supports(${rule.supportsText})`);
  }
  if (rule.media.length) {
    statement.push(rule.media.mediaText);
  }
  return statement.join(' ') + ';';
}

/*
 * serialize the css rules from the .sheet property
 * for <link rel="stylesheet"> elements, this is the only way of getting the rules without a FETCH
 * for <style> elements, this is less preferable to looking at childNodes[0].textContent
 * (which will include vendor prefixed rules which may not be used or visible to the recorded browser,
 * but which might be needed by the replayer browser)
 * however, at snapshot time, we don't know whether the style element has suffered
 * any programmatic manipulation prior to the snapshot, in which case the .sheet would be more up to date
 */
export function stringifyStylesheet(s: CSSStyleSheet): string | null {
  try {
    const rules = s.rules || s.cssRules;
    if (!rules) {
      return null;
    }
    let sheetHref = s.href;
    if (!sheetHref && s.ownerNode && s.ownerNode.ownerDocument) {
      // an inline <style> element
      sheetHref = s.ownerNode.ownerDocument.location.href;
    }
    const stringifiedRules = Array.from(rules, (rule: CSSRule) =>
      stringifyRule(rule, sheetHref),
    ).join('');
    return fixBrowserCompatibilityIssuesInCSS(stringifiedRules);
  } catch (error) {
    return null;
  }
}

export function stringifyRule(rule: CSSRule, sheetHref: string | null): string {
  if (isCSSImportRule(rule)) {
    let importStringified;
    try {
      importStringified =
        // for same-origin stylesheets,
        // we can access the imported stylesheet rules directly
        stringifyStylesheet(rule.styleSheet) ||
        // work around browser issues with the raw string `@import url(...)` statement
        escapeImportStatement(rule);
    } catch (error) {
      importStringified = rule.cssText;
    }
    if (rule.styleSheet.href) {
      // url()s within the imported stylesheet are relative to _that_ sheet's href
      return absolutifyURLs(importStringified, rule.styleSheet.href);
    }
    return importStringified;
  } else {
    let ruleStringified = rule.cssText;
    if (isCSSStyleRule(rule)) {
      ruleStringified = replaceChromeGridTemplateAreas(rule);

      if (rule.selectorText.includes(':')) {
        // Safari does not escape selectors with : properly
        // see https://bugs.webkit.org/show_bug.cgi?id=184604
        ruleStringified = fixSafariColons(ruleStringified);
      }
    }
    if (sheetHref) {
      return absolutifyURLs(ruleStringified, sheetHref);
    }
    return ruleStringified;
  }
}

export function replaceChromeGridTemplateAreas(rule: CSSStyleRule): string {
  // chrome does not correctly provide the grid-template-areas in the rule.cssText
  // when it parses them to grid-template short-hand syntax
  // e.g. https://bugs.chromium.org/p/chromium/issues/detail?id=1303968
  // so, we manually rebuild the cssText using rule.style when
  // we find the cssText contains grid-template:, rule.style contains grid-template-areas, but
  // cssText does not include grid-template-areas
  const hasGridTemplateInCSSText = rule.cssText.includes('grid-template:');
  const hasGridTemplateAreaInStyleRules =
    rule.style.getPropertyValue('grid-template-areas') !== '';
  const hasGridTemplateAreaInCSSText = rule.cssText.includes(
    'grid-template-areas:',
  );

  if (
    hasGridTemplateInCSSText &&
    hasGridTemplateAreaInStyleRules &&
    !hasGridTemplateAreaInCSSText
  ) {
    const styleDeclarations = [];

    for (let i = 0; i < rule.style.length; i++) {
      const styleName = rule.style[i];
      const styleValue = rule.style.getPropertyValue(styleName);

      styleDeclarations.push(`${styleName}: ${styleValue}`);
    }

    return `${rule.selectorText} { ${styleDeclarations.join('; ')}; }`;
  }

  return rule.cssText;
}

export function fixSafariColons(cssStringified: string): string {
  // Replace e.g. [aa:bb] with [aa\\:bb]
  const regex = /(\[(?:[\w-]+)[^\\])(:(?:[\w-]+)\])/gm;
  return cssStringified.replace(regex, '$1\\$2');
}

export function isCSSImportRule(rule: CSSRule): rule is CSSImportRule {
  return 'styleSheet' in rule;
}

export function isCSSStyleRule(rule: CSSRule): rule is CSSStyleRule {
  return 'selectorText' in rule;
}

export class Mirror implements IMirror<Node> {
  private idNodeMap: idNodeMap = new Map();
  private nodeMetaMap: nodeMetaMap = new WeakMap();

  getId(n: Node | undefined | null): number {
    if (!n) return -1;

    const id = this.getMeta(n)?.id;

    // if n is not a serialized Node, use -1 as its id.
    return id ?? -1;
  }

  getNode(id: number): Node | null {
    return this.idNodeMap.get(id) || null;
  }

  getIds(): number[] {
    return Array.from(this.idNodeMap.keys());
  }

  getMeta(n: Node): serializedNodeWithId | null {
    return this.nodeMetaMap.get(n) || null;
  }

  // removes the node from idNodeMap
  // doesn't remove the node from nodeMetaMap
  removeNodeFromMap(n: Node) {
    const id = this.getId(n);
    this.idNodeMap.delete(id);

    if (n.childNodes) {
      n.childNodes.forEach((childNode) =>
        this.removeNodeFromMap(childNode as unknown as Node),
      );
    }
  }
  has(id: number): boolean {
    return this.idNodeMap.has(id);
  }

  hasNode(node: Node): boolean {
    return this.nodeMetaMap.has(node);
  }

  add(n: Node, meta: serializedNodeWithId) {
    const id = meta.id;
    this.idNodeMap.set(id, n);
    this.nodeMetaMap.set(n, meta);
  }

  replace(id: number, n: Node) {
    const oldNode = this.getNode(id);
    if (oldNode) {
      const meta = this.nodeMetaMap.get(oldNode);
      if (meta) this.nodeMetaMap.set(n, meta);
    }
    this.idNodeMap.set(id, n);
  }

  reset() {
    this.idNodeMap = new Map();
    this.nodeMetaMap = new WeakMap();
  }
}

export function createMirror(): Mirror {
  return new Mirror();
}

export function maskInputValue({
  element,
  maskInputOptions,
  tagName,
  type,
  value,
  maskInputFn,
  needsMask,
}: {
  element: HTMLElement;
  maskInputOptions: MaskInputOptions;
  tagName: string;
  type: string | null;
  value: string | null;
  maskInputFn?: MaskInputFn;
  needsMask?: boolean;
}): string {
  let text = value || '';
  const actualType = type && toLowerCase(type);

  if (
    maskInputOptions[tagName.toLowerCase() as keyof MaskInputOptions] ||
    (actualType && maskInputOptions[actualType as keyof MaskInputOptions]) ||
    needsMask
  ) {
    if (maskInputFn) {
      text = maskInputFn(text, element);
    } else {
      text = '*'.repeat(text.length);
    }
  }
  return text;
}

export function toLowerCase<T extends string>(str: T): Lowercase<T> {
  return str.toLowerCase() as unknown as Lowercase<T>;
}

const ORIGINAL_ATTRIBUTE_NAME = '__rrweb_original__';
type PatchedGetImageData = {
  [ORIGINAL_ATTRIBUTE_NAME]: CanvasImageData['getImageData'];
} & CanvasImageData['getImageData'];

export function is2DCanvasBlank(canvas: HTMLCanvasElement): boolean {
  const ctx = canvas.getContext('2d');
  if (!ctx) return true;

  const chunkSize = 50;

  // get chunks of the canvas and check if it is blank
  for (let x = 0; x < canvas.width; x += chunkSize) {
    for (let y = 0; y < canvas.height; y += chunkSize) {
      // eslint-disable-next-line @typescript-eslint/unbound-method
      const getImageData = ctx.getImageData as PatchedGetImageData;
      const originalGetImageData =
        ORIGINAL_ATTRIBUTE_NAME in getImageData
          ? getImageData[ORIGINAL_ATTRIBUTE_NAME]
          : getImageData;
      // by getting the canvas in chunks we avoid an expensive
      // `getImageData` call that retrieves everything
      // even if we can already tell from the first chunk(s) that
      // the canvas isn't blank
      const pixelBuffer = new Uint32Array(
        // eslint-disable-next-line @typescript-eslint/no-unsafe-argument, @typescript-eslint/no-unsafe-member-access
        originalGetImageData.call(
          ctx,
          x,
          y,
          Math.min(chunkSize, canvas.width - x),
          Math.min(chunkSize, canvas.height - y),
        ).data.buffer,
      );
      if (pixelBuffer.some((pixel) => pixel !== 0)) return false;
    }
  }
  return true;
}

export function isNodeMetaEqual(a: serializedNode, b: serializedNode): boolean {
  if (!a || !b || a.type !== b.type) return false;
  if (a.type === NodeType.Document)
    return a.compatMode === (b as documentNode).compatMode;
  else if (a.type === NodeType.DocumentType)
    return (
      a.name === (b as documentTypeNode).name &&
      a.publicId === (b as documentTypeNode).publicId &&
      a.systemId === (b as documentTypeNode).systemId
    );
  else if (
    a.type === NodeType.Comment ||
    a.type === NodeType.Text ||
    a.type === NodeType.CDATA
  )
    return a.textContent === (b as textNode).textContent;
  else if (a.type === NodeType.Element)
    return (
      a.tagName === (b as elementNode).tagName &&
      JSON.stringify(a.attributes) ===
        JSON.stringify((b as elementNode).attributes) &&
      a.isSVG === (b as elementNode).isSVG &&
      a.needBlock === (b as elementNode).needBlock
    );
  return false;
}

/**
 * Get the type of an input element.
 * This takes care of the case where a password input is changed to a text input.
 * In this case, we continue to consider this of type password, in order to avoid leaking sensitive data
 * where passwords should be masked.
 */
export function getInputType(element: HTMLElement): Lowercase<string> | null {
  // when omitting the type of input element(e.g. <input />), the type is treated as text
  const type = (element as HTMLInputElement).type;

  return element.hasAttribute('data-rr-is-password')
    ? 'password'
    : type
    ? // eslint-disable-next-line @typescript-eslint/no-unnecessary-type-assertion
      toLowerCase(type)
    : null;
}

/**
 * Extracts the file extension from an a path, considering search parameters and fragments.
 * @param path - Path to file
 * @param baseURL - [optional] Base URL of the page, used to resolve relative paths. Defaults to current page URL.
 */
export function extractFileExtension(
  path: string,
  baseURL?: string,
): string | null {
  let url;
  try {
    url = new URL(path, baseURL ?? window.location.href);
  } catch (err) {
    return null;
  }
  const regex = /\.([0-9a-z]+)(?:$)/i;
  const match = url.pathname.match(regex);
  return match?.[1] ?? null;
}

function extractOrigin(url: string): string {
  let origin = '';
  if (url.indexOf('//') > -1) {
    origin = url.split('/').slice(0, 3).join('/');
  } else {
    origin = url.split('/')[0];
  }
  origin = origin.split('?')[0];
  return origin;
}

const URL_IN_CSS_REF = /url\((?:(')([^']*)'|(")(.*?)"|([^)]*))\)/gm;
const URL_PROTOCOL_MATCH = /^(?:[a-z+]+:)?\/\//i;
const URL_WWW_MATCH = /^www\..*/i;
const DATA_URI = /^(data:)([^,]*),(.*)/i;
export function absolutifyURLs(cssText: string | null, href: string): string {
  return (cssText || '').replace(
    URL_IN_CSS_REF,
    (
      origin: string,
      quote1: string,
      path1: string,
      quote2: string,
      path2: string,
      path3: string,
    ) => {
      const filePath = path1 || path2 || path3;
      const maybeQuote = quote1 || quote2 || '';
      if (!filePath) {
        return origin;
      }
      if (URL_PROTOCOL_MATCH.test(filePath) || URL_WWW_MATCH.test(filePath)) {
        return `url(${maybeQuote}${filePath}${maybeQuote})`;
      }
      if (DATA_URI.test(filePath)) {
        return `url(${maybeQuote}${filePath}${maybeQuote})`;
      }
      if (filePath[0] === '/') {
        return `url(${maybeQuote}${
          extractOrigin(href) + filePath
        }${maybeQuote})`;
      }
      const stack = href.split('/');
      const parts = filePath.split('/');
      stack.pop();
      for (const part of parts) {
        if (part === '.') {
          continue;
        } else if (part === '..') {
          stack.pop();
        } else {
          stack.push(part);
        }
      }
      return `url(${maybeQuote}${stack.join('/')}${maybeQuote})`;
    },
  );
}

/**
 * Intention is to normalize by remove spaces, semicolons and CSS comments
 * so that we can compare css as authored vs. output of stringifyStylesheet
 */
export function normalizeCssString(cssText: string): string {
  return cssText.replace(/(\/\*[^*]*\*\/)|[\s;]/g, '');
}

/**
 * Maps the output of stringifyStylesheet to individual text nodes of a <style> element
 * which occurs when javascript is used to append to the style element
 * and may also occur when browsers opt to break up large text nodes
 * performance needs to be considered, see e.g. #1603
 */
export function splitCssText(
  cssText: string,
  style: HTMLStyleElement,
): string[] {
  const childNodes = Array.from(style.childNodes);
  const splits: string[] = [];
  let iterLimit = 0;
  if (childNodes.length > 1 && cssText && typeof cssText === 'string') {
    let cssTextNorm = normalizeCssString(cssText);
    const normFactor = cssTextNorm.length / cssText.length;
    for (let i = 1; i < childNodes.length; i++) {
      if (
        childNodes[i].textContent &&
        typeof childNodes[i].textContent === 'string'
      ) {
        const textContentNorm = normalizeCssString(childNodes[i].textContent!);
        let j = 3;
        for (; j < textContentNorm.length; j++) {
          if (
            // keep consuming css identifiers (to get a decent chunk more quickly)
            textContentNorm[j].match(/[a-zA-Z0-9]/) ||
            // substring needs to be unique to this section
            textContentNorm.indexOf(textContentNorm.substring(0, j), 1) !== -1
          ) {
            continue;
          }
          break;
        }
        for (; j < textContentNorm.length; j++) {
          const bit = textContentNorm.substring(0, j);
          // this substring should appears only once in overall text too
          const bits = cssTextNorm.split(bit);
          let splitNorm = -1;
          if (bits.length === 2) {
            splitNorm = cssTextNorm.indexOf(bit);
          } else if (
            bits.length > 2 &&
            bits[0] === '' &&
            childNodes[i - 1].textContent !== ''
          ) {
            // this childNode has same starting content as previous
            splitNorm = cssTextNorm.indexOf(bit, 1);
          }
          if (splitNorm !== -1) {
            // find the split point in the original text
            let k = Math.floor(splitNorm / normFactor);
            for (; k > 0 && k < cssText.length; ) {
              iterLimit += 1;
              if (iterLimit > 50 * childNodes.length) {
                // quit for performance purposes
                splits.push(cssText);
                return splits;
              }
              const normPart = normalizeCssString(cssText.substring(0, k));
              if (normPart.length === splitNorm) {
                splits.push(cssText.substring(0, k));
                cssText = cssText.substring(k);
                cssTextNorm = cssTextNorm.substring(splitNorm);
                break;
              } else if (normPart.length < splitNorm) {
                k += Math.max(
                  1,
                  Math.floor((splitNorm - normPart.length) / normFactor),
                );
              } else {
                k -= Math.max(
                  1,
                  Math.floor((normPart.length - splitNorm) * normFactor),
                );
              }
            }
            break;
          }
        }
      }
    }
  }
  splits.push(cssText); // either the full thing if no splits were found, or the last split
  return splits;
}

export function markCssSplits(
  cssText: string,
  style: HTMLStyleElement,
): string {
  return splitCssText(cssText, style).join('/* rr_split */');
}<|MERGE_RESOLUTION|>--- conflicted
+++ resolved
@@ -14,12 +14,8 @@
   documentTypeNode,
   textNode,
   elementNode,
-<<<<<<< HEAD
-  IWindow,
-} from './types';
-=======
+  IWindow
 } from '@rrweb/types';
->>>>>>> 83c66c41
 import dom from '@rrweb/utils';
 
 export function isElement(n: Node): n is Element {
